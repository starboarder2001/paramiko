--- conflicted
+++ resolved
@@ -694,26 +694,12 @@
         """
         file_size = self.stat(remotepath).st_size
         with self.open(remotepath, 'rb') as fr:
-<<<<<<< HEAD
             fr.prefetch(file_size)
-
-            size = 0
-            while True:
-                data = fr.read(32768)
-                fl.write(data)
-                size += len(data)
-                if callback is not None:
-                    callback(size, file_size)
-                if len(data) == 0:
-                    break
-        return size
-=======
-            file_size = self.stat(remotepath).st_size
-            fr.prefetch()
             return self._transfer_with_callback(
                 reader=fr, writer=fl, file_size=file_size, callback=callback
             )
->>>>>>> c312b620
+
+        return size
 
     def get(self, remotepath, localpath, callback=None):
         """
