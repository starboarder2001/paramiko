--- conflicted
+++ resolved
@@ -53,29 +53,9 @@
     setup_helper.install_custom_make_tarball()
 
 
-<<<<<<< HEAD
-setup(name = "paramiko",
-      version = "1.12.3",
-      description = "SSH2 protocol library",
-      author = "Jeff Forcier",
-      author_email = "jeff@bitprophet.org",
-      url = "https://github.com/paramiko/paramiko/",
-      packages = [ 'paramiko' ],
-      license = 'LGPL',
-      platforms = 'Posix; MacOS X; Windows',
-      classifiers = [ 'Development Status :: 5 - Production/Stable',
-                      'Intended Audience :: Developers',
-                      'License :: OSI Approved :: GNU Library or Lesser General Public License (LGPL)',
-                      'Operating System :: OS Independent',
-                      'Topic :: Internet',
-                      'Topic :: Security :: Cryptography' ],
-      long_description = longdesc,
-      **kw
-      )
-=======
 setup(
     name = "paramiko",
-    version = "1.11.5",
+    version = "1.12.3",
     description = "SSH2 protocol library",
     long_description = longdesc,
     author = "Jeff Forcier",
@@ -98,5 +78,4 @@
         'Programming Language :: Python :: 2 :: Only',
     ],
     **kw
-)
->>>>>>> 695527c9
+)