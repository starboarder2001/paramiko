--- conflicted
+++ resolved
@@ -20,19 +20,13 @@
   # to whatever the latest default is.
   include:
     - python: 2.7
-<<<<<<< HEAD
-      env: "CRYPTO_BEFORE=1.6"
-    - python: 3.6
-      env: "CRYPTO_BEFORE=1.6"
-    - python: 2.7
-      env: "USE_K5TEST=yes"
-    - python: 3.6
-      env: "USE_K5TEST=yes"
-=======
       env: "OLDEST_CRYPTO=2.5"
     - python: 3.7
       env: "OLDEST_CRYPTO=2.5"
->>>>>>> 01389cfc
+    - python: 2.7
+      env: "USE_K5TEST=yes"
+    - python: 3.7
+      env: "USE_K5TEST=yes"
 install:
   # Ensure modern pip/etc to avoid some issues w/ older worker environs
   - pip install pip==9.0.1 setuptools==36.6.0
