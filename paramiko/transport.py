--- conflicted
+++ resolved
@@ -160,7 +160,6 @@
         "hmac-md5-96",
     )
     _preferred_keys = (
-<<<<<<< HEAD
         'ssh-ed25519',
         'ecdsa-sha2-nistp256',
         'ecdsa-sha2-nistp384',
@@ -176,19 +175,6 @@
         'diffie-hellman-group-exchange-sha1',
         'diffie-hellman-group14-sha1',
         'diffie-hellman-group1-sha1',
-=======
-        "ecdsa-sha2-nistp256",
-        "ecdsa-sha2-nistp384",
-        "ecdsa-sha2-nistp521",
-        "ssh-rsa",
-        "ssh-dss",
-    )
-    _preferred_kex = (
-        "diffie-hellman-group1-sha1",
-        "diffie-hellman-group14-sha1",
-        "diffie-hellman-group-exchange-sha1",
-        "diffie-hellman-group-exchange-sha256",
->>>>>>> 068b0914
     )
     _preferred_gsskex = (
         "gss-gex-sha1-toWM5Slw5Ew8Mqkay+al2g==",
@@ -258,7 +244,6 @@
     }
 
     _key_info = {
-<<<<<<< HEAD
         'ssh-rsa': RSAKey,
         'ssh-dss': DSSKey,
         'ecdsa-sha2-nistp256': ECDSAKey,
@@ -278,23 +263,6 @@
         'ecdh-sha2-nistp256': KexNistp256,
         'ecdh-sha2-nistp384': KexNistp384,
         'ecdh-sha2-nistp521': KexNistp521,
-=======
-        "ssh-rsa": RSAKey,
-        "ssh-dss": DSSKey,
-        "ecdsa-sha2-nistp256": ECDSAKey,
-        "ecdsa-sha2-nistp384": ECDSAKey,
-        "ecdsa-sha2-nistp521": ECDSAKey,
-    }
-
-    _kex_info = {
-        "diffie-hellman-group1-sha1": KexGroup1,
-        "diffie-hellman-group14-sha1": KexGroup14,
-        "diffie-hellman-group-exchange-sha1": KexGex,
-        "diffie-hellman-group-exchange-sha256": KexGexSHA256,
-        "gss-group1-sha1-toWM5Slw5Ew8Mqkay+al2g==": KexGSSGroup1,
-        "gss-group14-sha1-toWM5Slw5Ew8Mqkay+al2g==": KexGSSGroup14,
-        "gss-gex-sha1-toWM5Slw5Ew8Mqkay+al2g==": KexGSSGex,
->>>>>>> 068b0914
     }
 
     _compression_info = {
