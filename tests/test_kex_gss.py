# Copyright (C) 2003-2007  Robey Pointer <robeypointer@gmail.com>
# Copyright (C) 2013-2014 science + computing ag
# Author: Sebastian Deiss <sebastian.deiss@t-online.de>
#
#
# This file is part of paramiko.
#
# Paramiko is free software; you can redistribute it and/or modify it under the
# terms of the GNU Lesser General Public License as published by the Free
# Software Foundation; either version 2.1 of the License, or (at your option)
# any later version.
#
# Paramiko is distributed in the hope that it will be useful, but WITHOUT ANY
# WARRANTY; without even the implied warranty of MERCHANTABILITY or FITNESS FOR
# A PARTICULAR PURPOSE.  See the GNU Lesser General Public License for more
# details.
#
# You should have received a copy of the GNU Lesser General Public License
# along with Paramiko; if not, write to the Free Software Foundation, Inc.,
# 59 Temple Place, Suite 330, Boston, MA  02111-1307  USA.

"""
Unit Tests for the GSS-API / SSPI SSHv2 Diffie-Hellman Key Exchange and user
authentication
"""


import socket
import threading
import unittest

import paramiko

from .util import needs_gssapi


class NullServer(paramiko.ServerInterface):
    def get_allowed_auths(self, username):
        return "gssapi-keyex"

    def check_auth_gssapi_keyex(
        self, username, gss_authenticated=paramiko.AUTH_FAILED, cc_file=None
    ):
        if gss_authenticated == paramiko.AUTH_SUCCESSFUL:
            return paramiko.AUTH_SUCCESSFUL
        return paramiko.AUTH_FAILED

    def enable_auth_gssapi(self):
        UseGSSAPI = True
        return UseGSSAPI

    def check_channel_request(self, kind, chanid):
        return paramiko.OPEN_SUCCEEDED

    def check_channel_exec_request(self, channel, command):
        if command != "yes":
            return False
        return True


@needs_gssapi
class GSSKexTest(unittest.TestCase):
    @staticmethod
    def init(username, hostname):
        global krb5_principal, targ_name
        krb5_principal = username
        targ_name = hostname

    def setUp(self):
        self.username = krb5_principal
        self.hostname = socket.getfqdn(targ_name)
        self.sockl = socket.socket()
        self.sockl.bind((targ_name, 0))
        self.sockl.listen(1)
        self.addr, self.port = self.sockl.getsockname()
        self.event = threading.Event()
        thread = threading.Thread(target=self._run)
        thread.start()

    def tearDown(self):
        for attr in "tc ts socks sockl".split():
            if hasattr(self, attr):
                getattr(self, attr).close()

    def _run(self):
        self.socks, addr = self.sockl.accept()
        self.ts = paramiko.Transport(self.socks, gss_kex=True)
        host_key = paramiko.RSAKey.from_private_key_file("tests/test_rsa.key")
        self.ts.add_server_key(host_key)
        self.ts.set_gss_host(targ_name)
        try:
            self.ts.load_server_moduli()
        except:
            print("(Failed to load moduli -- gex will be unsupported.)")
        server = NullServer()
        self.ts.start_server(self.event, server)

    def _test_gsskex_and_auth(self, gss_host, rekey=False):
        """
        Verify that Paramiko can handle SSHv2 GSS-API / SSPI authenticated
        Diffie-Hellman Key Exchange and user authentication with the GSS-API
        context created during key exchange.
        """
        host_key = paramiko.RSAKey.from_private_key_file("tests/test_rsa.key")
        public_host_key = paramiko.RSAKey(data=host_key.asbytes())

        self.tc = paramiko.SSHClient()
<<<<<<< HEAD
        self.tc.get_host_keys().add('[%s]:%d' % (self.hostname, self.port),
                                    'ssh-rsa', public_host_key)
        self.tc.connect(self.hostname, self.port, username=self.username,
                        gss_auth=True, gss_kex=True, gss_host=gss_host)
=======
        self.tc.get_host_keys().add(
            "[%s]:%d" % (self.hostname, self.port), "ssh-rsa", public_host_key
        )
        self.tc.connect(
            self.hostname,
            self.port,
            username=self.username,
            gss_auth=True,
            gss_kex=True,
        )
>>>>>>> 068b0914

        self.event.wait(1.0)
        self.assert_(self.event.is_set())
        self.assert_(self.ts.is_active())
        self.assertEquals(self.username, self.ts.get_username())
        self.assertEquals(True, self.ts.is_authenticated())
        self.assertEquals(True, self.tc.get_transport().gss_kex_used)

        stdin, stdout, stderr = self.tc.exec_command("yes")
        schan = self.ts.accept(1.0)
        if rekey:
            self.tc.get_transport().renegotiate_keys()

        schan.send("Hello there.\n")
        schan.send_stderr("This is on stderr.\n")
        schan.close()

        self.assertEquals("Hello there.\n", stdout.readline())
        self.assertEquals("", stdout.readline())
        self.assertEquals("This is on stderr.\n", stderr.readline())
        self.assertEquals("", stderr.readline())

        stdin.close()
        stdout.close()
        stderr.close()

    def test_1_gsskex_and_auth(self):
        """
        Verify that Paramiko can handle SSHv2 GSS-API / SSPI authenticated
        Diffie-Hellman Key Exchange and user authentication with the GSS-API
        context created during key exchange.
        """
        self._test_gsskex_and_auth(gss_host=None)

    def test_2_gsskex_and_auth_rekey(self):
        """
        Verify that Paramiko can rekey.
        """
        self._test_gsskex_and_auth(gss_host=None, rekey=True)<|MERGE_RESOLUTION|>--- conflicted
+++ resolved
@@ -105,12 +105,6 @@
         public_host_key = paramiko.RSAKey(data=host_key.asbytes())
 
         self.tc = paramiko.SSHClient()
-<<<<<<< HEAD
-        self.tc.get_host_keys().add('[%s]:%d' % (self.hostname, self.port),
-                                    'ssh-rsa', public_host_key)
-        self.tc.connect(self.hostname, self.port, username=self.username,
-                        gss_auth=True, gss_kex=True, gss_host=gss_host)
-=======
         self.tc.get_host_keys().add(
             "[%s]:%d" % (self.hostname, self.port), "ssh-rsa", public_host_key
         )
@@ -120,8 +114,8 @@
             username=self.username,
             gss_auth=True,
             gss_kex=True,
+            gss_host=gss_host,
         )
->>>>>>> 068b0914
 
         self.event.wait(1.0)
         self.assert_(self.event.is_set())
